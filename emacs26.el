;;; -*- lexical-binding: t -*-

;; http://milkbox.net/note/single-file-master-emacs-configuration/
;;;; package.el
(require 'package)

(setq package-user-dir "~/.emacs.d/elpa/")
(setq package-list-archives ())
(setq package-archives '(
	     ("gnu" . "https://elpa.gnu.org/packages/")
             ("melpa" . "http://melpa.milkbox.net/packages/")
	     ("melpa-stable" . "https://stable.melpa.org/packages/")
	     ("marmalade" . "http://marmalade-repo.org/packages/")
))


(package-initialize)

(defun mp-install-rad-packages ()
  "Install only the sweetest of packages."
  (interactive)
  (package-refresh-contents)
  (mapc #'(lambda (package)
	    (unless (package-installed-p package)
	      (package-install package)))
        '(
	  browse-kill-ring
	  magit
	  paredit
	  undo-tree
	  bm
	  pos-tip
	  yasnippet
	  rainbow-delimiters
	  rainbow-mode
	  fastnav
	  hungry-delete
	  visual-regexp
	  visual-regexp-steroids
	  key-chord
	  yaml-mode
	  color-moccur
	  table
	  iedit
	  multiple-cursors
	  macrostep
	  jedi
	  elpy
	  expand-region
	  hydra
	  autopair
	  wrap-region
	  move-text
	  visual-regexp-steroids
	  beacon
	  boxquote
	  ov
	  paradox
	  kaolin-themes
	  flx
	  ivy
	  ivy-hydra
	  smex
	  counsel
	  avy
	  )))

(defmacro after (mode &rest body)
  "`eval-after-load' MODE evaluate BODY."
  (declare (indent defun))
  `(eval-after-load ,mode
     '(progn ,@body)))

(setq exec-path (append exec-path '("/opt/local/bin")))

;;;; init.el

(add-to-list 'load-path "~/.emacs.d/vendors/")
(add-to-list 'load-path "~/.emacs.d/vendors/DrewsLibraries/")
(add-to-list 'load-path "~/.emacs.d/vendors/revbufs.el")
(add-to-list 'load-path "~/.emacs.d/vendors/breadcrumb.el")
(add-to-list 'load-path "~/.emacs.d/vendors/kill-lines.el")
(add-to-list 'load-path "~/.emacs.d/vendors/emacros.el")
(add-to-list 'load-path "~/.emacs.d/vendors/no-easy-keys.el")
(add-to-list 'load-path "~/.emacs.d/vendors/moccur-edit.el")

;; start native Emacs server ready for client connections                  .
(add-hook 'after-init-hook 'server-start)
(setq server-socket-dir "~/.emacs.d/server/")

(add-hook 'after-init-hook 'global-company-mode)

;;(require 'magit)
(require 'kill-lines)
(require 'multiple-cursors)
(require 'moccur-edit)
(require 'thing-edit)

(require 'no-easy-keys)
(no-easy-keys)

(require 'autopair)
(autopair-global-mode)

(defun bigger-text ()
  (interactive)
  (text-scale-increase 2.5)
  )

(defun slightly-bigger-text ()
  (interactive)
  (text-scale-adjust 0)
  (text-scale-adjust 1.35)
  )

(defun smaller-text ()
  (interactive)
  (text-scale-decrease 2.5)
)

(defun minibuffer-text-size ()
  (setq-local  face-remapping-alist
	       '((default :height 1.5))))

(defun echo-area-text-size()
;; https://www.emacswiki.org/emacs/EchoArea
  ;; Most strange.....
  (with-current-buffer (get-buffer " *Echo Area 0*")
    (setq-local face-remapping-alist
		'((default (:height 1.5 variable-pitch)))))
)

(add-hook 'find-file-hook 'bigger-text)
(add-hook 'minibuffer-setup-hook 'minibuffer-text-size)
(echo-area-text-size)

(wrap-region-mode t)
(beacon-mode)

(defun really-kill-emacs ()
  "Like `kill-emacs', but ignores `kill-emacs-hook'."
  (interactive)
  (let (kill-emacs-hook)
    (kill-emacs)))

;; save history
(savehist-mode 1)
(setq savehist-additional-variables '(kill-ring search-ring regexp-search-ring))
(setq savehist-file "~/.emacs.d/savehist")

;; use y/n for all yes-no answers
(defalias 'yes-or-no-p 'y-or-n-p)
;; less beeping
(setq-default visible-bell t)

;; control how Emacs backup files are handled
(setq
 backup-directory-alist '(("." . "~/.emacs.d/saves"))
 delete-old-versions t
 kept-new-versions 20
 kept-old-versions 10
 version-control t
 backup-by-copying t)

;; delete trailing whitespace before file is saved
(add-hook 'before-save-hook 'delete-trailing-whitespace)

;; columns
(column-number-mode 1)
(display-time)

;; use ibuffers for buffer listing
(defalias 'list-buffers 'ibuffer)
(setq ibuffer-default-sorting-mode 'major-mode)

;; Split windows horizontally by default
(setq split-width-threshold nil)

;; control how to move between windows
(windmove-default-keybindings 'meta)

(global-visual-line-mode t)
(setq visual-line-fringe-indicators '(left-curly-arrow right-curly-arrow))

;; wrap lines at 80 columns
(setq-default fill-column 80)
(add-hook 'find-file-hook 'turn-on-auto-fill)

;; ivy
(ivy-mode 1)
(setq ivy-use-virtual-buffers t)
(setq ivy-count-format "(%d/%d) ")
(setq ivy-re-builders-alist
      '((t . ivy--regex)))
(counsel-mode 1)
(global-set-key "\C-s" 'swiper)

;;;; desktop
;; Auto save desktop as well during buffer auto-save
(require 'desktop)
(setq desktop-path '("~/.emacs.d/"))
(setq desktop-dirname "~/.emacs.d/")
(setq desktop-base-file-name "emacs-desktop")
(desktop-save-mode 1)
(add-hook 'auto-save-hook (lambda () (desktop-save-in-desktop-dir)))

;; enable paren highliting for all files
(add-hook 'find-file-hook (lambda()
			    (show-paren-mode t)))

;; display path to file in frame title
;(setq-default mode-line-format
(setq-default frame-title-format
              (list '((buffer-file-name " %f"
		(dired-directory
		dired-directory
		(revert-buffer-function " %b"
					("%b - Dir:  " default-directory)))))))

;;;; utility functions
(defun dos2unix ()
  "Not exactly but it's easier to remember"
  (interactive)
  (set-buffer-file-coding-system 'unix 't) )


;; http://emacs.stackexchange.com/a/13122
(require 'ov)
(defun highlight-duplicate-lines-in-region-or-buffer ()
  (interactive)
  (ov-clear)
  (let* (
	($beg (if mark-active (region-beginning) (point-min)))
	($end (if mark-active (region-end) (point-max)))
	($st (buffer-substring-no-properties $beg $end))
	($lines)
	($dup))
  (deactivate-mark t)
  (save-excursion
    (goto-char $beg)
    (while (< (point) $end)
      (let* (($b (point))
	     ($e (point-at-eol))
	     ($c (buffer-substring-no-properties $b $e))
	     ($a (assoc $c $lines)))
	(when (not (eq $b $e))
	  (if $a
	      (progn
		(setq $dup (cons $b $dup))
		(setq $dup (cons (cdr $a) $dup)))
	    (setq $lines
		  (cons (cons $c $b) $lines)))))
      (forward-line 1))
    (mapc (lambda ($p)
	    (ov-set (ov-line $p) 'face '(:foreground "red")))
	  (sort (delete-dups $dup) '<)))))

(defhydra hydra-dup-lines ()
  "Duplicate lines"
  ("h" highlight-duplicate-lines-in-region-or-buffer :color red)
  ("n" ov-goto-next :color red)
  ("p" ov-goto-previous :color red)
  ("c" ov-clear :color blue)
  ("q" nil :color blue)
  )

;; http://www.emacswiki.org/emacs-en/PosTip
(defun describe-function (function)
   "Display the full documentation of FUNCTION (a symbol) in tooltip."
   (interactive (list (function-called-at-point)))
   (if (null function)
       (pos-tip-show
        "** You didn't specify a function! **" '("red"))
     (pos-tip-show
      (with-temp-buffer
        (let ((standard-output (current-buffer)))
          (prin1 function)
          (princ " is ")
          (describe-function-1 function)
          (buffer-string)))
      nil nil nil 0)))

(defun count-string-matches (strn)
  "Return number of matches STRING following the point.
Continues until end of buffer.  Also display the count as a message."
  (interactive (list (read-string "Enter string: ")))
  (save-excursion
    (let ((count -1))
      (while
          (progn
            (setq count (1+ count))
            (search-forward strn nil t)))
      (message "%d matches" count)
      count)))

;; http://www.emacswiki.org/emacs/BasicNarrowing
(defun replace-regexp-in-region (start end)
  (interactive "*r")
  (save-excursion
    (save-restriction
      (let ((regexp (read-string "Regexp: "))
	    (to-string (read-string "Replacement: ")))
	(narrow-to-region start end)
	(goto-char (point-min))
	(while (re-search-forward regexp nil t)
	  (replace-match to-string nil nil))))))

;; edit files as root
(defun sudo-find-file (file-name)
  (interactive "Find file (sudo): ")
  (find-file (concat "/sudo::" file-name)))

(defun delete-this-file ()
  (interactive)
  (or (buffer-file-name) (error "no file is currently being edited"))
  (when (yes-or-no-p "Really delete this file?")
    (delete-file (buffer-file-name))
    (kill-this-buffer)))

(defun indent-whole-buffer ()
  "indent whole buffer"
  (interactive)
  (delete-trailing-whitespace)
  (indent-region (point-min) (point-max) nil)
  (untabify (point-min) (point-max)))

(defun djcb-duplicate-line (&optional commentfirst)
  "comment line at point; if COMMENTFIRST is non-nil, comment the original"
  (interactive)
  (beginning-of-line)
  (push-mark)
  (end-of-line)
  (let ((str (buffer-substring (region-beginning) (region-end))))
    (when commentfirst
      (comment-region (region-beginning) (region-end)))
    (insert
     (concat (if (= 0 (forward-line 1)) "" "\n") str "\n"))
    (forward-line -1)))

;; http://tsdh.wordpress.com/2007/06/22/zapping-to-strings-and-regexps/
(defun th-zap-to-string (arg str)
  "Same as `zap-to-char' except that it zaps to the given string
instead of a char."
  (interactive "p\nsZap to string: ")
  (kill-region (point) (progn
                         (search-forward str nil nil arg)
                         (point))))

(defun th-zap-to-regexp (arg regexp)
  "Same as `zap-to-char' except that it zaps to the given regexp
instead of a char."
  (interactive "p\nsZap to regexp: ")
  (kill-region (point) (progn
                         (re-search-forward regexp nil nil arg)
                         (point))))

(defun replace-in-buffer ()
"Replace text in whole buffer. Change OLD string to NEW string"
  (interactive)
  (save-excursion
    (replace-string (read-string "OLD string:")
                    (read-string "NEW string:")
                    nil
                    (point-min)
                    (point-max))))

;; jump to matching parenthesis -- currently seems to support () and []
(defun goto-match-paren (arg)
  "Go to the matching parenthesis if on parenthesis. Else go to the
   opening parenthesis one level up."
  (interactive "p")
  (cond ((looking-at "\\s\(") (forward-list 1))
        (t
         (backward-char 1)
         (cond ((looking-at "\\s\)")
                (forward-char 1) (backward-list 1))
               (t
                (while (not (looking-at "\\s("))
                  (backward-char 1)
                  (cond ((looking-at "\\s\)")
                         (message "->> )")
                         (forward-char 1)
                         (backward-list 1)
                         (backward-char 1)))
                  ))))))

(global-set-key (kbd "<C-f10>") 'goto-match-paren)

(require 'hungry-delete)
(global-hungry-delete-mode)

;; http://emacsredux.com/blog/2013/05/22/smarter-navigation-to-the-beginning-of-a-line/
(defun smarter-move-beginning-of-line (arg)
  "Move point back to indentation of beginning of line.

Move point to the first non-whitespace character on this line.
If point is already there, move to the beginning of the line.
Effectively toggle between the first non-whitespace character and
the beginning of the line.

If ARG is not nil or 1, move forward ARG - 1 lines first.  If
point reaches the beginning or end of the buffer, stop there."
  (interactive "p")
  (setq arg (or arg 1))

  ;; Move lines first
  (when (/= arg 1)
    (let ((line-move-visual nil))
      (forward-line (1- arg))))

  (let ((orig-point (point)))
    (back-to-indentation)
    (when (= orig-point (point))
      (move-beginning-of-line 1))))

;; remap C-a to `smarter-move-beginning-of-line'
(global-set-key [remap move-beginning-of-line]
                'smarter-move-beginning-of-line)

(global-set-key (kbd "C-a") 'smarter-move-beginning-of-line)


;; http://emacsredux.com/blog/2013/06/15/open-line-above/
(defun smart-open-line-above ()
  "Insert an empty line above the current line.
Position the cursor at it's beginning, according to the current mode."
  (interactive)
  (move-beginning-of-line nil)
  (newline-and-indent)
  (forward-line -1)
  (indent-according-to-mode))

(defun smart-open-line ()
  "Insert an empty line after the current line.
Position the cursor at its beginning, according to the current mode."
  (interactive)
  (move-end-of-line nil)
  (newline-and-indent))

(defun kill-line-remove-blanks (&optional arg)
"Delete current line and remove blanks after it"
    (interactive "p")
    (kill-whole-line arg)
    (back-to-indentation))

(global-set-key [(control return)] 'smart-open-line)
(global-set-key [(control shift return)] 'smart-open-line-above)

;; DrewsLibraries from EmacsWiki
; crosshairs
(require 'crosshairs)
(global-set-key (kbd "<M-f12>") 'flash-crosshairs)

;; http://endlessparentheses.com/implementing-comment-line.html and
(defun endless/comment-line-or-region (n)
  "Comment or uncomment current line and leave point after it.
  With positive prefix, apply to N lines including current one.
  With negative prefix, apply to -N lines above.
  If region is active, apply to active region instead."
  (interactive "p")
  (if (use-region-p)
      (comment-or-uncomment-region
       (region-beginning) (region-end))
    (let ((range
           (list (line-beginning-position)
                 (goto-char (line-end-position n)))))
      (comment-or-uncomment-region
       (apply #'min range)
       (apply #'max range)))
    (forward-line 1)
    (back-to-indentation)))

(global-set-key (kbd "M-;") #'endless/comment-line-or-region)

(defun yank-n-times (n)
  "yank n number of times."
  (interactive "nPaste how many times? ")
  (setq last-kill (current-kill 0 t))
  (dotimes 'n (insert last-kill)))

(defun xah-select-current-line ()
  "Select current line.
URL `http://ergoemacs.org/emacs/modernization_mark-word.html'
Version 2015-02-07
"
  (interactive)
  (end-of-line)
  (set-mark (line-beginning-position)))

(defun xah-append-to-register-1 ()
  "Append current line or text selection to register 1.
When no selection, append current line with newline char.
See also: `xah-paste-from-register-1', `copy-to-register'.

URL `http://ergoemacs.org/emacs/elisp_copy-paste_register_1.html'
Version 2015-12-08"
  (interactive)
  (let ($p1 $p2)
    (if (region-active-p)
        (progn (setq $p1 (region-beginning))
               (setq $p2 (region-end)))
      (progn (setq $p1 (line-beginning-position))
             (setq $p2 (line-end-position))))
    (append-to-register ?1 $p1 $p2)
    (with-temp-buffer (insert "\n")
                      (append-to-register ?1 (point-min) (point-max)))
    (message "Appended to register 1: 「%s」." (buffer-substring-no-properties $p1 $p2))))

(defun xah-clear-register-1 ()
  "Clear register 1.
See also: `xah-paste-from-register-1', `copy-to-register'.

URL `http://ergoemacs.org/emacs/elisp_copy-paste_register_1.html'
Version 2015-12-08"
  (interactive)
  (progn
    (copy-to-register ?1 (point-min) (point-min))
    (message "Cleared register 1.")))

;;;; emacros
;; Emacros http://thbecker.net/free_software_utilities/emacs_lisp/emacros/emacros.html
(require 'emacros)
(setq emacros-global-dir "~/.emacs.d")
;; Load predefined macros
(add-hook 'after-init-hook 'emacros-load-macros)

;;;; Tramp
(require 'tramp)
(setq  tramp-completion-reread-directory-timeout 0)
(add-hook 'tramp-mode-hook
	  #'(setq ag-executable "~/bin/ag"))

;; (setq tramp-verbose 10)
;; (setq tramp-debug-buffer t)
;; (require 'trace)
;;      (dolist (elt (all-completions "tramp-" obarray 'functionp))
;;        (trace-function-background (intern elt)))
;;      (untrace-function 'tramp-read-passwd)
;;      (untrace-function 'tramp-gw-basic-authentication)

;; clean up after Tramp
(add-hook 'kill-emacs-hook '(lambda nil
                              (tramp-cleanup-all-connections)
                              (tramp-cleanup-all-buffers) ))

;;;; Setup some MS Windows specific stuff
(when (window-system) 'w32
      (setq tramp-default-method "plink")
      (add-to-list 'tramp-remote-path "~/bin")

      (setq w32-pass-lwindow-to-system nil)
      (setq w32-lwindow-modifier 'super) ; Left Windows key

      (setq w32-pass-rwindow-to-system nil)
      (setq w32-rwindow-modifier 'super) ; Right Windows key

      (setq explicit-shell-file-name "c:/msys64/cygwin64/bin/bash.exe")
      (setq shell-file-name "bash.exe")
      (setq explicit-bash.exe-args '("--noediting" "--login" "-i"))
      (setenv "SHELL" shell-file-name)
      (add-hook 'comint-output-filter-functions 'comint-strip-ctrl-m)

      ;; Make this behave the same was as on Mac OS X
      (global-set-key (kbd "s-s") 'save-buffer))


;;;; key-chord
(require 'key-chord)
(key-chord-mode 1)
(key-chord-define emacs-lisp-mode-map "eb" 'eval-buffer)
(key-chord-define emacs-lisp-mode-map "ed" 'eval-defun)
(key-chord-define emacs-lisp-mode-map "er" 'eval-region)

;; This only seems to work in GUIs
(when (display-graphic-p)
  ;;;; bm.el config
  (require 'bm)

  ;; reload bookmarks
  (setq bm-restore-repository-on-load t)

  ;; ask for annotation upon defining a bookmark
  (setq-default bm-annotate-on-create t)

  ;; bookmark indicator
  (setq bm-highlight-style 'bm-highlight-only-fringe)

  ;; make bookmarks persistent as default
  (setq-default bm-buffer-persistence t)

  ;; Loading the repository from file when on start up.
  (add-hook' after-init-hook 'bm-repository-load)

  ;; Restoring bookmarks when on file find.
  (add-hook 'find-file-hooks 'bm-buffer-restore)

  ;; Saving bookmark data on killing a buffer
  (add-hook 'kill-buffer-hook 'bm-buffer-save)

  ;; Restore on revert
  (add-hook 'after-revert-hook #'bm-buffer-restore)

  ;; Saving the repository to file when on exit.
  ;; kill-buffer-hook is not called when emacs is killed, so we
  ;; must save all bookmarks first.
  (add-hook 'kill-emacs-hook '(lambda nil
				(bm-buffer-save-all)
				(bm-repository-save)))

  (setq bm-marker 'bm-marker-right)

  (setq bm-highlight-style 'bm-highlight-line-and-fringe)

  (defhydra hydra-bookmarks ()
    "Bookmarks"
    ("t" bm-toggle "toggle" :color blue)
    ("n" bm-next   "next"   :color red)
    ("p" bm-previous "previous" :color red)
    ("s" bm-show "show" :color blue)
    ("S" bm-show-all "SHOW" :color blue)
    ("c" bm-remove-all-current-buffer "clear" :color blue)
    ("l" bm-bookmark-line "line" :color blue)
    ("r" bm-bookmark-regexp "regex" :color blue)
    ("w" bm-save "save" :color blue)
    ("q" nil :color red)
    )

  (defun bm()
    (interactive)
    (hydra-bookmarks/body))
)

;; http://acidwords.com/posts/2017-10-19-closing-all-parentheses-at-once.html
(defun close-all-parentheses ()
  (interactive "*")
  (let ((closing nil))
    (save-excursion
      (while (condition-case nil
         (progn
           (backward-up-list)
           (let ((syntax (syntax-after (point))))
             (case (car syntax)
               ((4) (setq closing (cons (cdr syntax) closing)))
               ((7 8) (setq closing (cons (char-after (point)) closing)))))
           t)
           ((scan-error) nil))))
    (apply #'insert (nreverse closing))))

;;;; fastnav
(require 'fastnav)
(global-set-key "\M-r" 'replace-char-forward)
(global-set-key "\M-R" 'replace-char-backward)
(global-set-key "\M-i" 'insert-at-char-forward)
(global-set-key "\M-I" 'insert-at-char-backward)
(global-set-key "\M-j" 'execute-at-char-forward)
(global-set-key "\M-J" 'execute-at-char-backward)
(global-set-key "\M-k" 'delete-char-forward)
(global-set-key "\M-K" 'delete-char-backward)
(global-set-key "\M-p" 'sprint-forward)
(global-set-key "\M-P" 'sprint-backward)

;;;; undo-tree
;; http://www.dr-qubit.org/emacs.php#undo-tree
;; hot damn.....
(require 'undo-tree)
(global-undo-tree-mode t)
(setq undo-tree-visualizer-relative-timestamps t)
(setq undo-tree-visualizer-timestamps t)

;; http://whattheemacsd.com/my-misc.el-02.html
;; Keep region when undoing in region
(defadvice undo-tree-undo (around keep-region activate)
  (if (use-region-p)
      (let ((m (set-marker (make-marker) (mark)))
            (p (set-marker (make-marker) (point))))
        ad-do-it
        (goto-char p)
        (set-mark m)
        (set-marker p nil)
        (set-marker m nil))
    ad-do-it))

;;;; iedit
(require 'iedit)
;; http://www.masteringemacs.org/articles/2012/10/02/iedit-interactive-multi-occurrence-editing-in-your-buffer/
(defun iedit-defun (arg)
  "Starts iedit but uses \\[narrow-to-defun] to limit its scope."
  (interactive "P")
  (if arg
      (iedit-mode)
    (save-excursion
      (save-restriction
        (widen)
        ;; this function determines the scope of `iedit-start'.
        (narrow-to-defun)
        (if iedit-mode
            (iedit-done)
          ;; `current-word' can of course be replaced by other
          ;; functions.
          (iedit-start (current-word)))))))

(require 'yaml-mode)
(add-to-list 'auto-mode-alist '("\\.sls$" . yaml-mode))
(add-to-list 'auto-mode-alist '("\\.yml$" . yaml-mode))
(add-to-list 'auto-mode-alist '("\\.yaml$" . yaml-mode))
(add-to-list 'auto-mode-alist '("\\.prod$" . yaml-mode))
(add-to-list 'auto-mode-alist '("\\.model$" . yaml-mode))
(add-hook 'yaml-mode-hook '(lambda ()
                             (define-key yaml-mode-map
                               (kbd "RET") 'newline-and-indent)))


(elpy-enable)

(defhydra hydra-breadcrumb ()
  "Breadcrumb"
  ("s" bc-set :color blue)
  ("n" bc-next :color red)
  ("p" bc-previous :color red)
  ("c" bc-clear :color red)
  ("l" bc-list :color blue)
  ("q" nil :color red)
  )


(defhydra hydra-avy ()
  "Avy"
  ("l" avy-goto-line "line" :color blue)
  ("L" avy-copy-line "copy-line" :color blue)

  ("C" avy-goto-char   "char" :color blue)
  ("c" avy-goto-char-2 "char-2" :color blue)

  ("r" avy-copy-region "copy-region" :color blue)
  ("R" avy-kill-ring-save-region "copy->KR" :color blue)

  ("m" avy-move-line "move-line" :color blue)
  ("M" avy-move-region "move-region" :color blue)

  ("w" avy-goto-word-1 "word-1" :color blue)
  ("W" avy-goto-word-0 "word-0" :color blue)

  ("k" avy-kill-region "kill-region" :color blue)
  ("K" avy-kill-whole-line "kill-line" :color blue)

  ("<return>" nil "quit" :color blue)
  ("<RETURN>" nil "quit" :color blue)
  ("<ESC>" nil "quit" :color blue)
  ("q" nil "quit")
  )

(global-set-key (kbd "<f1>") 'hydra-avy/body)
(global-set-key (kbd "s-w") 'avy-goto-char-2)

(require 'expand-region)
(global-set-key (kbd "C-=") 'er/expand-region)

(defhydra hydra-er()
  "Expand Region"
  ("w" er/mark-word "word" :color red)
  ("s" er/mark-symbol "symbol" :color red)
  ("m" er/mark-method-call "method-call" :color red)
  ("q" er/mark-inside-quotes "i-quotes" :color red)
  ("p" er/mark-inside-pairs "i-pairs" :color red)
  ("P" er/mark-outside-pairs "o-pairs" :color red)
  ("c" copy-region-as-kill "copy-region" :color blue)
  ("<return>" nil))

(defun er()
  (interactive)
  (hydra-er/body))


(defhydra hydra-text-commands ()
  "Text commands"
  ("c" copy-region-as-kill "copy-region" :color blue)
  ("w" thing-copy-word "copy-word" :color blue)
  ("l" thing-copy-line "copy-line"  :color blue)
  ("s" thing-copy-symbol "copy-symbol" :color blue)
  ("y" yank-n-times "multiple paste" :color blue )
  ("e" hydra-er/body "expand-region" :color blue)
  ("q" nil "quit"))

(global-set-key (kbd "<f2>") 'hydra-text-commands/body)


(defhydra hydra-lines (goto-map ""
                           :pre (linum-mode 1)
                           :post (linum-mode -1))
  "Lines"
  ("c" thing-copy-line "copy" :color blue)
  ("e" thing-copy-to-line-end "copy-end" :color blue)
  ("b" thing-copy-to-line-beginning "copy-begin" :color blue)
  ("D" djcb-duplicate-line "dup-line" :color red)
  ("g" goto-line "goto-line")
  ("m" set-mark-command "mark" :bind nil)
  ("s" xah-select-current-line "Select current" :color red)
  ("a" xah-append-to-register-1 "Accumulate" :color red)
  ("r" copy-region-as-kill "copy-region" :color blue)
  ("R" join-region "join-region" :color blue)
  ("n" forward-line "forward")
  ("p" previous-line "backwards")
  ("u" move-text-up "move-up" :color red)
  ("d" move-text-down "move-down" :color red)
  ("k" kill-lines "kill-lines" :color blue)
  ("l" linum-mode "linum" :color blue)
  ("x" kill-line-remove-blanks "kill-line-rb" :color blue)
  ("j" top-join-line "join-next-line" :color red)
  ("J" delete-indentation "join-prev-line" :color red)
  ("h" highlight-duplicate-lines-in-region-or-buffer "dup-line" :color red)
  ("o" ov-clear "ov-clear")

  ("q" nil "quit")
  ("<return>" nil "quit" :color blue)
  ("<RETURN>" nil "quit" :color blue)
  ("<ESC>" nil "quit" :color blue)
)

(global-set-key (kbd "<f4>") 'hydra-lines/body)

(require 'highlight-symbol)
(defhydra hydra-highlight-symbol ()
  "Highlight symbol"
  ("h" highlight-symbol-at-point "highlight-toggle" :color red)
  ("n" highlight-symbol-next "next" :color red)
  ("p" highlight-symbol-prev "previous" :color red)
  ("r" highlight-symbol-remove-all "remove-all ":color blue)
  ("q" nil "quit"))

(global-set-key (kbd "<f3>") 'hydra-highlight-symbol/body)


;; https://www.masteringemacs.org/article/searching-buffers-occur-mode
(defun get-buffers-matching-mode (mode)
  "Returns a list of buffers where their major-mode is equal to MODE"
  (let ((buffer-mode-matches '()))
   (dolist (buf (buffer-list))
     (with-current-buffer buf
       (if (eq mode major-mode)
           (add-to-list 'buffer-mode-matches buf))))
   buffer-mode-matches))

(defun multi-occur-in-this-mode ()
  "Show all lines matching REGEXP in buffers with this major mode."
  (interactive)
  (multi-occur
   (get-buffers-matching-mode major-mode)
   (car (occur-read-primary-args))))

;; occur
;; http://oremacs.com/2015/01/26/occur-dwim/
(defun multi-occur-all-buffers (regexp &optional allbufs)
  "Show all lines matching REGEXP in all buffers."
  (interactive (occur-read-primary-args))
  (multi-occur-in-matching-buffers ".*" regexp))

(defun sane-occurs (occur-fn)
  "Call various `occur' with a sane default."
  (interactive)
  (push (if (region-active-p)
            (buffer-substring-no-properties
             (region-beginning)
             (region-end))
          (let ((sym (thing-at-point 'symbol)))
            (when (stringp sym)
              (regexp-quote sym))))
        regexp-history)
  (call-interactively occur-fn))

(defun occur-dwim ()
  (interactive)
  (sane-occurs 'occur))

(defun multi-occur-dwim ()
  (interactive)
  (sane-occurs 'multi-occur))

(defun multi-occur-in-mode-dwim ()
  (interactive)
  (sane-occurs 'multi-occur-in-this-mode))

(defun multi-occur-all-dwim ()
  (interactive)
  (sane-occurs 'multi-occur-all-buffers))

(add-hook 'occur-hook (lambda () (other-window 1)))

;; Keeps focus on *Occur* window, even when when target is visited via RETURN key.
;; See hydra-occur-dwim for more options.
(defadvice occur-mode-goto-occurrence (after
					occur-mode-goto-occurrence-advice
					activate)
  (other-window 1)
  (next-error-follow-minor-mode t)
  (hydra-occur-dwim/body))

(defadvice occur-edit-mode-finish (after occur-cease-edit-advice activate)
  (save-some-buffers))

(defun reattach-occur ()
  (if (get-buffer "*Occur*")
    (switch-to-buffer-other-window "*Occur*")
    (hydra-occur-dwim/body) ))

;; Used in conjunction with advice occur-mode-goto-occurrence this helps keep
;; focus on the *Occur* window and hides upon request in case needed later.
(defhydra hydra-occur-dwim ()
  "Occur mode"
  ("o" occur-dwim "occur-dwim" :color red)
  ("m" multi-occur-dwim "multi-occur-dwim" :color red)
  ("a" multi-occur-all-dwim "multi-occur-all-dwin" :color red)
  ("M" multi-occur-in-mode-dwim "Mode multi-occur" :color red)
  ("n" occur-next "Next" :color red)
  ("p" occur-prev "Prev":color red)
  ("h" delete-window "Hide" :color blue)
  ("r" (reattach-occur) "Re-attach" :color red)
  ("q" delete-window "quit" :color blue))

(global-set-key (kbd "C-x o") 'hydra-occur-dwim/body)


;;;; fastnav
(require 'fastnav)
(defhydra hydra-fastnav ()
  "FastNav on chars"
  ("m" mark-to-char-forward "Mark forward" :color blue)
  ("M" mark-to-char-backward "Mark back" :color blue)
  ("r" replace-char-forward "Replace forward" :color blue)
  ("R" replace-char-backward "Replace back" :color blue)
  ("d" delete-char-forward "Delete forward" :color blue)
  ("D" delete-char-backward "Delete back" :color blue)
  ("i" insert-at-char-forward "Insert forward" :color blue)
  ("I" insert-at-char-backward "Insert back" :color blue)
  ("z" zap-up-to-char-forward "Zap up-to forward" :color blue)
  ("Z" zap-up-to-char-backward "Zap up-to backwards" :color blue)
  ("e" execute-at-char-forward "Execute forward" :color blue)
  ("E" execute-at-char-backward "Execute backwards" :color blue)
  ("s" th-zap-to-string "Zap to string" :color blue)
  ("p" th-zap-to-regexp "Zap to reg-exp" :color blue)
  ("q" nil "quit"))

(global-set-key (kbd "<f5>") 'hydra-fastnav/body)

(defun move-and-hydra(fn)
  (funcall fn 1)
  (hydra-move/body))

(defun hydra-move-post()
  (set-cursor-color "#ffffff"))

(defhydra hydra-move
  (:timeout 5
	    :body-pre (set-cursor-color "#5BFF33")
	    :post (hydra-move-post))
  "move"
  ("a" smarter-move-beginning-of-line)
  ("e" move-end-of-line)
  ("n" next-line)
  ("p" previous-line)
  ("f" forward-char)
  ("b" backward-char)
  ("w" forward-word)
  ("q" backward-word)
  ("d" scroll-up-command)
  ("u" scroll-down-command)
  ("t" beginning-of-buffer)
  ("T" end-of-buffer)
  ("l" avy-goto-line "goto-line")
  ("c" avy-goto-char-2 "goto-char-2")
  ("r" recenter-top-bottom "re-center")
  ("<return>" nil "quit" :color blue)
  ("<RETURN>" nil "quit" :color blue)
  ("<ESC>" nil "quit" :color blue)

)

(defun next-line-and-avy (n)
  (next-line n)
  (unless mark-active
    (avy-goto-line)))

(defun previous-line-and-avy (n)
  (previous-line n)
  (unless mark-active
    (avy-goto-line)))

(defun hydra-move-keys()
  (interactive)
  (global-set-key (kbd "C-n") (lambda() (interactive)
				(move-and-hydra #'next-line)))
  (global-set-key (kbd "C-p") (lambda() (interactive)
				(move-and-hydra #'previous-line)))
  (global-set-key (kbd "C-f") (lambda() (interactive)
				(move-and-hydra #'forward-char)))
  (global-set-key (kbd "C-b") (lambda() (interactive)
				(move-and-hydra #'backward-char)))
  (global-set-key (kbd "M-f") (lambda() (interactive)
				(move-and-hydra #'forward-word)))
  (global-set-key (kbd "M-b") (lambda() (interactive)
				(move-and-hydra #'backward-word))))

(defun hydra-move-no-keys()
  (interactive)
  (global-set-key (kbd "C-n") #'next-line)
  (global-set-key (kbd "C-p") #'previous-line)
  (global-set-key (kbd "C-f") #'forward-char)
  (global-set-key (kbd "C-b") #'backward-char)
  (global-set-key (kbd "M-f") #'forward-word)
  (global-set-key (kbd "M-b") #'backward-word))

(hydra-move-keys)

(global-set-key (kbd "s-z") #'hydra-move/body)


(global-origami-mode 1)

(defun origami-parser-imenu-flat (create)
    "Origami parser producing folds for each imenu entry, without nesting."
    (lambda (content)
      (let ((orig-major-mode major-mode))
        (with-temp-buffer
          (insert content)
          (funcall orig-major-mode)
          (let* ((items
                  (-as-> (imenu--make-index-alist t) items
                         (-flatten items)
                         (-filter 'listp items)))
                 (positions
                  (-as-> (-map #'cdr items) positions
                         (-filter 'identity positions)
                         (-map-when 'markerp 'marker-position positions)
                         (-filter 'natnump positions)
                         (cons (point-min) positions)
                         (-snoc positions (point-max))
                         (-sort '< positions)
                         (-uniq positions)))
                 (ranges
                  (-zip-pair positions (-map '1- (cdr positions))))
                 (fold-nodes
                  (--map
                   (-let*
                       (((range-beg . range-end) it)
                        (line-beg
                         (progn (goto-char range-beg)
                                (line-beginning-position)))
                        (offset
                         (- (min (line-end-position) range-end) line-beg))
                        (fold-node
                         (funcall create line-beg range-end offset nil)))
                     fold-node)
                   ranges)))
            fold-nodes)))))

(defhydra hydra-origami()
  "Origami"
  ("i" counsel-imenu)
  ("o" origami-open-node)
  ("c" origami-close-node)
  ("t" origami-toggle-node)
  ("O" origami-open-all-nodes "Open")
  ("C" origami-close-all-nodes "Close")
  ("p" origami-previous-fold)
  ("n" origami-next-fold)
  ("u" origami-undo "undo")
  ("r" origami-redo "redo")
  ("R" origami-reset "Reset")
  ("q" nil :color blue)
  ("<ESC>" nil :color blue)
  )

(defun hob()
  (interactive)
  (hydra-origami/body))


(defhydra hydra-macro (:hint nil :color pink
			     :pre
                             (when defining-kbd-macro
                                 (kmacro-end-macro 1)))
  "
  ^Create-Cycle^   ^Basic^           ^Insert^        ^Save^         ^Edit^
╭─────────────────────────────────────────────────────────────────────────╯
     ^_i_^           [_e_] execute    [_n_] insert    [_b_] name      [_'_] previous
     ^^↑^^           [_d_] delete     [_t_] set       [_K_] key       [_,_] last
 _j_ ←   → _l_       [_o_] edit       [_a_] add       [_x_] register
     ^^↓^^           [_r_] region     [_f_] format    [_B_] defun
     ^_k_^           [_m_] step
    ^^   ^^          [_s_] swap
"
  ("j" kmacro-start-macro :color blue)
  ("l" kmacro-end-or-call-macro-repeat)
  ("i" kmacro-cycle-ring-previous)
  ("k" kmacro-cycle-ring-next)
  ("r" apply-macro-to-region-lines)
  ("d" kmacro-delete-ring-head)
  ("e" kmacro-end-or-call-macro-repeat)
  ("o" kmacro-edit-macro-repeat)
  ("m" kmacro-step-edit-macro)
  ("s" kmacro-swap-ring)
  ("n" kmacro-insert-counter)
  ("t" kmacro-set-counter)
  ("a" kmacro-add-counter)
  ("f" kmacro-set-format)
  ("b" kmacro-name-last-macro)
  ("K" kmacro-bind-to-key)
  ("B" insert-kbd-macro)
  ("x" kmacro-to-register)
  ("'" kmacro-edit-macro)
  ("," edit-kbd-macro)
  ("q" nil :color blue))

(custom-set-variables
 ;; custom-set-variables was added by Custom.
 ;; If you edit it by hand, you could mess it up, so be careful.
 ;; Your init file should contain only one such instance.
 ;; If there is more than one, they won't work right.
 '(custom-safe-themes
   (quote
    ("f730a5e82e7eda7583c6526662fb7f1b969b60b4c823931b07eb4dd8f59670e3"
     "f6c0353ac9dac7fdcaced3574869230ea7476ff1291ba8ed62f9f9be780de128"
     "e4cbf084ecc5b7d80046591607f321dd655ec1bbb2dbfbb59c913623bf89aa98" default)))
 '(package-selected-packages
   (quote
    (smex company-jedi avy-zap avy yaml-mode wrap-region visual-regexp-steroids
	  undo-tree rainbow-mode rainbow-delimiters pos-tip paredit paradox ov
	  origami multiple-cursors move-text magit macrostep key-chord
	  kaolin-themes jedi iedit hungry-delete fastnav expand-region elpy
	  csv-mode color-moccur browse-kill-ring boxquote bm beacon autopair)))
<<<<<<< HEAD
 '(paradox-github-token t)
=======
>>>>>>> 2d9e3b10
 '(origami-parser-alist
   (quote
    ((java-mode . origami-java-parser)
     (c-mode . origami-c-parser)
     (c++-mode . origami-c-style-parser)
     (perl-mode . origami-c-style-parser)
     (cperl-mode . origami-c-style-parser)
     (js-mode . origami-c-style-parser)
     (js2-mode . origami-c-style-parser)
     (js3-mode . origami-c-style-parser)
     (go-mode . origami-c-style-parser)
     (php-mode . origami-c-style-parser)
     (python-mode . origami-parser-imenu-flat)
     (emacs-lisp-mode . origami-elisp-parser)
     (lisp-interaction-mode . origami-elisp-parser)
     (clojure-mode . origami-clj-parser)
     (triple-braces closure
		    ((regex . "\\(?:\\(?:{{{\\|}}}\\)\\)")
		     (end-marker . "}}}")
		     (start-marker . "{{{")
		     t)
		    (create)
		    (function
		     (lambda
		       (content)
		       (let
			   ((positions
			     (origami-get-positions content regex)))
			 (origami-build-pair-tree create start-marker end-marker positions))))))))
<<<<<<< HEAD

 )
=======
  '(paradox-github-token t))
>>>>>>> 2d9e3b10
(custom-set-faces
 ;; custom-set-faces was added by Custom.
 ;; If you edit it by hand, you could mess it up, so be careful.
 ;; Your init file should contain only one such instance.
 ;; If there is more than one, they won't work right.
 )<|MERGE_RESOLUTION|>--- conflicted
+++ resolved
@@ -1127,10 +1127,6 @@
 	  origami multiple-cursors move-text magit macrostep key-chord
 	  kaolin-themes jedi iedit hungry-delete fastnav expand-region elpy
 	  csv-mode color-moccur browse-kill-ring boxquote bm beacon autopair)))
-<<<<<<< HEAD
- '(paradox-github-token t)
-=======
->>>>>>> 2d9e3b10
  '(origami-parser-alist
    (quote
     ((java-mode . origami-java-parser)
@@ -1160,12 +1156,7 @@
 			   ((positions
 			     (origami-get-positions content regex)))
 			 (origami-build-pair-tree create start-marker end-marker positions))))))))
-<<<<<<< HEAD
-
- )
-=======
-  '(paradox-github-token t))
->>>>>>> 2d9e3b10
+ '(paradox-github-token t))
 (custom-set-faces
  ;; custom-set-faces was added by Custom.
  ;; If you edit it by hand, you could mess it up, so be careful.
