--- conflicted
+++ resolved
@@ -2280,11 +2280,7 @@
 	 ("Protesilaos Stavrou" . "info@protesilaos.com"))
 	(:commit . "09cf249c78385502a2ead30c4fa1468cf96939f7"))])
  (listen .
-<<<<<<< HEAD
-	 [(0 5)
-=======
 	 [(0 6)
->>>>>>> db0a85dd
 	  ((emacs
 	    (29 1))
 	   (persist
@@ -2299,11 +2295,7 @@
 	   (:maintainer "Adam Porter" . "adam@alphapapa.net")
 	   (:authors
 	    ("Adam Porter" . "adam@alphapapa.net"))
-<<<<<<< HEAD
-	   (:commit . "903990570a19e054f9d7b5878503495955d224a3"))])
-=======
 	   (:commit . "644996b00acd09a62c204d68fde3917fe19de189"))])
->>>>>>> db0a85dd
  (llm .
       [(0 10 0)
        ((emacs
